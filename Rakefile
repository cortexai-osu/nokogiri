# -*- ruby -*-

require 'rubygems'
require 'rake'
require 'hoe'

LIB_DIR = File.expand_path(File.join(File.dirname(__FILE__), 'lib'))
$LOAD_PATH << LIB_DIR

windows = RUBY_PLATFORM =~ /(mswin|mingw)/i ? true : false
java = RUBY_PLATFORM =~ /java/ ? true : false

GENERATED_PARSER    = "lib/nokogiri/css/generated_parser.rb"
GENERATED_TOKENIZER = "lib/nokogiri/css/generated_tokenizer.rb"

JAVA_EXT = "lib/nokogiri/nokogiri.jar"
JRUBY_HOME = Config::CONFIG['prefix']

require 'nokogiri/version'

HOE = Hoe.new('nokogiri', Nokogiri::VERSION) do |p|
  p.developer('Aaron Patterson', 'aaronp@rubyforge.org')
  p.developer('Mike Dalessio', 'mike.dalessio@gmail.com')
  p.readme_file   = ['README', ENV['HLANG'], 'rdoc'].compact.join('.')
  p.history_file  = ['CHANGELOG', ENV['HLANG'], 'rdoc'].compact.join('.')
  p.extra_rdoc_files  = FileList['*.rdoc']
  p.clean_globs = [
    'lib/nokogiri/*.{o,so,bundle,a,log,dll}',
    GENERATED_PARSER,
    GENERATED_TOKENIZER,
    'cross',
  ]

  p.extra_dev_deps  << "racc"
  p.extra_dev_deps  << "tenderlove-frex"
  p.extra_dev_deps  << "rake-compiler"

  p.spec_extras = { :extensions => ["ext/nokogiri/extconf.rb"] }
end

unless java

  gem 'rake-compiler', '>= 0.4.1'
  require "rake/extensiontask"

  RET = Rake::ExtensionTask.new("nokogiri", HOE.spec) do |ext|
    ext.lib_dir = File.join(*['lib', 'nokogiri', ENV['FAT_DIR']].compact)

    ext.config_options << ENV['EXTOPTS']
    cross_dir = File.join(File.dirname(__FILE__), 'tmp', 'cross')
    ext.cross_compile   = true
    ext.cross_platform  = 'i386-mswin32'
    ext.cross_config_options <<
      "--with-iconv-dir=#{File.join(cross_dir, 'iconv')}"
    ext.cross_config_options <<
      "--with-xml2-dir=#{File.join(cross_dir, 'libxml2')}"
    ext.cross_config_options <<
      "--with-xslt-dir=#{File.join(cross_dir, 'libxslt')}"
  end
<<<<<<< HEAD
  task :muck_with_lib_dir do
    RET.lib_dir += "/#{RUBY_VERSION.sub(/\.\d$/, '')}"
    FileUtils.mkdir_p(RET.lib_dir)
  end
  if Rake::Task.task_defined?(:cross)
    Rake::Task[:cross].prerequisites << "muck_with_lib_dir"
  end

=======

  ###
  # To build the windows fat binary, do:
  #
  #   rake fat_binary native gem
  #
  # I keep my ruby in multiruby, so my command is like this:
  #
  #   RAKE19=~/.multiruby/install/1.9.1-p129/bin/rake \
  #     rake fat_binary native gem
  task 'fat_binary' do
    rake19 = ENV['RAKE19'] || 'rake1.9'
    system("rake clean cross compile RUBY_CC_VERSION=1.8.6 FAT_DIR=1.8")
    system("#{rake19} clean cross compile RUBY_CC_VERSION=1.9.1 FAT_DIR=1.9")
    File.open("lib/#{HOE.name}/#{HOE.name}.rb", 'wb') do |f|
      f.write <<-eoruby
require "#{HOE.name}/\#{RUBY_VERSION.sub(/\\.\\d+$/, '')}/#{HOE.name}"
      eoruby
    end
    HOE.spec.extensions = []
    HOE.spec.platform = 'x86-mswin32'
    HOE.spec.files += Dir["lib/#{HOE.name}/#{HOE.name}.rb"]
    HOE.spec.files += Dir["lib/#{HOE.name}/1.{8,9}/*"]
    HOE.spec.files += Dir["ext/nokogiri/*.dll"]
  end
  CLOBBER.include("lib/nokogiri/nokogiri.rb")
  CLOBBER.include("lib/nokogiri/1.{8,9}")
>>>>>>> a3cce787
end

namespace :jruby do
  task :clean do
    (FileList['ext/java/nokogiri/*.class'] + FileList['ext/java/*.class']).to_a.each do |file|
      File.delete file
    end
  end
end

namespace :gem do
  namespace :dev do
    task :spec do
      File.open("#{HOE.name}.gemspec", 'w') do |f|
        HOE.spec.version = "#{HOE.version}.#{Time.now.strftime("%Y%m%d%H%M%S")}"
        f.write(HOE.spec.to_ruby)
      end
    end
  end

  desc "Build a gem targetted for JRuby"
  task :jruby => ['gem:jruby:spec'] do
    system "gem build nokogiri.gemspec"
    FileUtils.mkdir_p "pkg"
    FileUtils.mv Dir.glob("nokogiri*-java.gem"), "pkg"
  end

  namespace :jruby do
    task :spec => [GENERATED_PARSER, GENERATED_TOKENIZER] do
      File.open("#{HOE.name}.gemspec", 'w') do |f|
        HOE.spec.platform = 'java'
        HOE.spec.files += [GENERATED_PARSER, GENERATED_TOKENIZER, JAVA_EXT]
        HOE.spec.extensions = []
        f.write(HOE.spec.to_ruby)
      end
    end
  end

  task :spec => ['gem:dev:spec']
end

file GENERATED_PARSER => "lib/nokogiri/css/parser.y" do |t|
  begin
    racc = `which racc`.strip
    racc = "#{::Config::CONFIG['bindir']}/racc" if racc.empty?
    sh "#{racc} -o #{t.name} #{t.prerequisites.first}"
  rescue
    abort "need racc, sudo gem install racc"
  end
end

file GENERATED_TOKENIZER => "lib/nokogiri/css/tokenizer.rex" do |t|
  begin
    sh "frex --independent -o #{t.name} #{t.prerequisites.first}"
  rescue
    abort "need frex, sudo gem install tenderlove-frex -s http://gems.github.com"
  end
end

task JAVA_EXT do
  Dir.chdir('ext/java') do
    sh "javac -cp #{JRUBY_HOME}/lib/jruby.jar nokogiri/*.java"
    sh "jar cf ../../#{JAVA_EXT} nokogiri/*.class"
  end
end

task :build => [JAVA_EXT, "jruby:clean" ]
#task :build => [JAVA_EXT, GENERATED_PARSER, GENERATED_TOKENIZER]

libs = %w{
  iconv-1.9.2.win32
  zlib-1.2.3.win32
  libxml2-2.7.3.win32
  libxslt-1.1.24.win32
}

libs.each do |lib|
  file "tmp/stash/#{lib}.zip" do |t|
    puts "downloading #{lib}"
    FileUtils.mkdir_p('tmp/stash')
    Dir.chdir('tmp/stash') do
      url = "ftp://ftp.xmlsoft.org/libxml2/win32/#{lib}.zip"
      system("wget #{url} || curl -O #{url}")
    end
  end
  file "tmp/cross/#{lib.split('-').first}" => ["tmp/stash/#{lib}.zip"] do |t|
    puts "unzipping #{lib}.zip"
    FileUtils.mkdir_p('tmp/cross')
    Dir.chdir('tmp/cross') do
      sh "unzip ../stash/#{lib}.zip"
      sh "cp #{lib}/bin/* #{lib}/lib" # put DLL in lib, so dirconfig works
      sh "cp #{lib}/bin/*.dll ../../ext/nokogiri/"
      sh "mv #{lib} #{lib.split('-').first}"
      sh "touch #{lib.split('-').first}"
    end
  end
  if Rake::Task.task_defined?(:cross)
    Rake::Task[:cross].prerequisites << "tmp/cross/#{lib.split('-').first}"
  end
end

require 'tasks/test'

desc "set environment variables to build and/or test with debug options"
task :debug do
  ENV['NOKOGIRI_DEBUG'] = "true"
  ENV['CFLAGS'] ||= ""
  ENV['CFLAGS'] += " -DDEBUG"
end

# required_ruby_version

# Only do this on unix, since we can't build on windows
unless windows || java || ENV['NOKOGIRI_FFI']
  [:compile, :check_manifest].each do |task_name|
    Rake::Task[task_name].prerequisites << GENERATED_PARSER
    Rake::Task[task_name].prerequisites << GENERATED_TOKENIZER
  end

  Rake::Task[:test].prerequisites << :compile
  ['valgrind', 'valgrind_mem', 'valgrind_mem0', 'coverage'].each do |task_name|
    Rake::Task["test:#{task_name}"].prerequisites << :compile
  end
end

namespace :install do
  desc "Install frex and racc for development"
  task :deps => %w(frex racc)

  task :racc do |t|
    sh "sudo gem install racc"
  end

  task :frex do
    sh "sudo gem install tenderlove-frex -s http://gems.github.com"
  end
end

# vim: syntax=Ruby<|MERGE_RESOLUTION|>--- conflicted
+++ resolved
@@ -57,17 +57,6 @@
     ext.cross_config_options <<
       "--with-xslt-dir=#{File.join(cross_dir, 'libxslt')}"
   end
-<<<<<<< HEAD
-  task :muck_with_lib_dir do
-    RET.lib_dir += "/#{RUBY_VERSION.sub(/\.\d$/, '')}"
-    FileUtils.mkdir_p(RET.lib_dir)
-  end
-  if Rake::Task.task_defined?(:cross)
-    Rake::Task[:cross].prerequisites << "muck_with_lib_dir"
-  end
-
-=======
-
   ###
   # To build the windows fat binary, do:
   #
@@ -94,7 +83,6 @@
   end
   CLOBBER.include("lib/nokogiri/nokogiri.rb")
   CLOBBER.include("lib/nokogiri/1.{8,9}")
->>>>>>> a3cce787
 end
 
 namespace :jruby do
