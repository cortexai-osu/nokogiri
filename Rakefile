--- conflicted
+++ resolved
@@ -182,13 +182,8 @@
     ["minitest",           "~> 5.8"],
     ["racc",               "~> 1.4.14"],
     ["rake",               "~> 13.0"],
-<<<<<<< HEAD
     ["rake-compiler",      "~> 1.1"],
     ["rake-compiler-dock", "~> 1.0"],
-=======
-    ["rake-compiler",      "~> 1.1.0"],
-    ["rake-compiler-dock", "~> 0.7.0"],
->>>>>>> 1a82ee32
     ["rexical",            "~> 1.0.5"],
     ["rubocop",            "~> 0.73"],
     ["simplecov",          "~> 0.16"],
