# 1.8.1 / unreleased

## Dependencies

<<<<<<< HEAD
* libxml2 is updated from 2.9.4 to 2.9.5.
* libxslt is updated from 1.1.29 to 1.1.30.
* optional dependency on the pkg-config gem has had its constraint loosened to `~> 1.1` (from `~> 1.1.7`). [#1660]
=======
* The optional dependency on the pkg-config gem has had its constraint loosened to `~> 1.1` (from `~> 1.1.7`). [#1660]
* [MRI] Upgrade mini_portile2 dependency from `~> 2.2.0` to `~> 2.3.0`, which will validate checksums on the vendored libxml2 and libxslt tarballs before using them.

>>>>>>> eb00ffb3

## Bugs

* NodeSet#first with an integer argument longer than the length of the NodeSet now correctly clamps the length of the returned NodeSet to the original length. [#1650] (Thanks, @Derenge!)
* [MRI] Ensure CData.new raises TypeError if the `content` argument is not implicitly convertible into a string. [#1669]


# 1.8.0 / 2017-06-04

## Backwards incompatibilities

This release ends support for Ruby 2.1 on Windows in the `x86-mingw32` and `x64-mingw32` platform gems (containing pre-compiled DLLs). Official support ended for Ruby 2.1 on 2017-04-01.

Please note that this deprecation note only applies to the precompiled Windows gems. Ruby 2.1 continues to be supported (for now) in the default gem when compiled on installation.


## Dependencies

* [Windows] Upgrade iconv from 1.14 to 1.15 (unless --use-system-libraries)
* [Windows] Upgrade zlib from 1.2.8 to 1.2.11 (unless --use-system-libraries)
* [MRI] Upgrade rake-compiler dependency from 0.9.2 to 1.0.3
* [MRI] Upgrade mini-portile2 dependency from `~> 2.1.0` to `~> 2.2.0`


## Compatibility notes

* [JRuby] Removed support for `jruby --1.8` code paths. [#1607] (Thanks, @kares!)
* [MRI Windows] Retrieve zlib source from http://zlib.net/fossils to avoid deprecation issues going forward. See #1632 for details around this problem.


## Features

* NodeSet#clone is not an alias for NodeSet#dup [#1503] (Thanks, @stephankaag!)
* Allow Processing Instructions and Comments as children of a document root. [#1033] (Thanks, @windwiny!)
* [MRI] PushParser#replace_entities and #replace_entities= will control whether entities are replaced or not. [#1017] (Thanks, @spraints!)
* [MRI] SyntaxError#to_s now includes line number, column number, and log level if made available by the parser. [#1304, #1637] (Thanks, @spk and @ccarruitero!)
* [MRI] Cross-built Windows gems now support Ruby 2.4
* [MRI] Support for frozen string literals. [#1413]
* [MRI] Support for installing Nokogiri on a machine in FIPS-enabled mode [#1544]
* [MRI] Vendored libraries are verified with SHA-256 hashes (formerly some MD5 hashes were used) [#1544]
* [JRuby] (performance) remove unnecessary synchronization of class-cache [#1563] (Thanks, @kares!)
* [JRuby] (performance) remove unnecessary cloning of objects in XPath searches [#1563] (Thanks, @kares!)
* [JRuby] (performance) more performance improvements, particularly in XPath, Reader, XmlNode, and XmlNodeSet [#1597] (Thanks, @kares!)


## Bugs

* HTML::SAX::Parser#parse_io now correctly parses HTML and not XML [#1577] (Thanks for the test case, @gregors!)
* Support installation on systems with a `lib64` site config. [#1562]
* [MRI] on OpenBSD, do not require gcc if using system libraries [#1515] (Thanks, @jeremyevans!)
* [MRI] XML::Attr.new checks type of Document arg to prevent segfaults. [#1477]
* [MRI] Prefer xmlCharStrdup (and friends) to strdup (and friends), which can cause problems on some platforms. [#1517] (Thanks, @jeremy!)
* [JRuby] correctly append a text node before another text node [#1318] (Thanks, @jkraemer!)
* [JRuby] custom xpath functions returning an integer now work correctly [#1595] (Thanks, @kares!)
* [JRuby] serializing (`#to_html`, `#to_s`, et al) a document with explicit encoding now works correctly. [#1281, #1440] (Thanks, @kares!)
* [JRuby] XML::Reader now returns parse errors [#1586] (Thanks, @kares!)
* [JRuby] Empty NodeSets are now decorated properly. [#1319] (Thanks, @kares!)
* [JRuby] Merged nodes no longer results in Java exceptions during XPath queries. [#1320] (Thanks, @kares!)


# 1.7.2 / 2017-05-09

## Security Notes

[MRI] Upstream libxslt patches are applied to the vendored libxslt 1.1.29 which address CVE-2017-5029 and CVE-2016-4738.

For more information:

* https://github.com/sparklemotion/nokogiri/issues/1634
* http://people.canonical.com/~ubuntu-security/cve/2017/CVE-2017-5029.html
* http://people.canonical.com/~ubuntu-security/cve/2016/CVE-2016-4738.html


# 1.7.1 / 2017-03-19

## Security Notes

[MRI] Upstream libxml2 patches are applied to the vendored libxml 2.9.4 which address CVE-2016-4658 and CVE-2016-5131.

For more information:

* https://github.com/sparklemotion/nokogiri/issues/1615
* http://people.canonical.com/~ubuntu-security/cve/2016/CVE-2016-4658.html
* http://people.canonical.com/~ubuntu-security/cve/2016/CVE-2016-5131.html


# 1.7.0.1 / 2017-01-04

## Bugs

* Fix OpenBSD support. (#1569) (related to #1543)


# 1.7.0 / 2016-12-26

## Features

* Remove deprecation warnings in Ruby 2.4.0 (#1545) (Thanks, @matthewd!)
* Support egcc compiler on OpenBSD (#1543) (Thanks, @frenkel and @knu!)


## Backwards incompatibilities.

This release ends support for:

* Ruby 1.9.2, for which official support ended on 2014-07-31
* Ruby 1.9.3, for which official support ended on 2015-02-23
* Ruby 2.0.0, for which official support ended on 2016-02-24
* MacRuby, which hasn't been actively supported since 2015-01-13 (see https://github.com/MacRuby/MacRuby/commit/f76b9d6e99c18236db617e8aceb12c27d593a483)


# 1.6.8.1 / 2016-10-03

## Dependency License Notes

Removes required dependency on the `pkg-config` gem. This dependency
was introduced in v1.6.8 and, because it's distributed under LGPL, was
objectionable to many Nokogiri users (#1488, #1496).

This version makes `pkg-config` an optional dependency. If it's
installed, it's used; but otherwise Nokogiri will attempt to work
around its absence.


# 1.6.8 / 2016-06-06

## Security Notes

[MRI] Bundled libxml2 is upgraded to 2.9.4, which fixes many security issues. Many of these had previously been patched in the vendored libxml 2.9.2 in the 1.6.7.x branch, but some are newer.

See these libxml2 email posts for more:

* https://mail.gnome.org/archives/xml/2015-November/msg00012.html
* https://mail.gnome.org/archives/xml/2016-May/msg00023.html

For a more detailed analysis, you may care to read Canonical's take on these security issues:

* http://www.ubuntu.com/usn/usn-2994-1


[MRI] Bundled libxslt is upgraded to 1.1.29, which fixes a security issue as well as many long-known outstanding bugs, some features, some portability improvements, and general cleanup.

See this libxslt email post for more:

* https://mail.gnome.org/archives/xslt/2016-May/msg00004.html


## Features

Several changes were made to improve performance:

* [MRI] Simplify NodeSet#to_a with a minor speed-up. (#1397)
* XML::Node#ancestors optimization. (#1297) (Thanks, Bruno Sutic!)
* Use Symbol#to_proc where we weren't previously. (#1296) (Thanks, Bruno Sutic!)
* XML::DTD#each uses implicit block calls. (Thanks, @glaucocustodio!)
* Fall back to the `pkg-config` gem if we're having trouble finding the system libxml2. This should help many FreeBSD users. (#1417)
* Set document encoding appropriately even on blank document. (#1043) (Thanks, @batter!)


## Bug Fixes

* [JRuby] fix slow add_child (#692)
* [JRuby] fix load errors when deploying to JRuby/Torquebox (#1114) (Thanks, @atambo and @jvshahid!)
* [JRuby] fix NPE when inspecting nodes returned by NodeSet#drop (#1042) (Thanks, @mkristian!)
* [JRuby] fix nil attriubte node's namespace in reader (#1327) (Thanks, @codekitchen!)
* [JRuby] fix Nokogiri munging unicode characters that require more than 2 bytes (#1113) (Thanks, @mkristian!)
* [JRuby] allow unlinking an unparented node (#1112, #1152) (Thanks, @esse!)
* [JRuby] allow Fragment parsing on a frozen string (#444, #1077)
* [JRuby] HTML `style` tags are no longer encoded (#1316) (Thanks, @tbeauvais!)
* [MRI] fix assertion failure while accessing attribute node's namespace in reader (#843) (Thanks, @2potatocakes!)
* [MRI] fix issue with GCing namespace nodes returned in an xpath query. (#1155)
* [MRI] Ensure C strings are null-terminated. (#1381)
* [MRI] Ensure Rubygems is loaded before using mini_portile2 at installation. (#1393, #1411) (Thanks, @JonRowe!)
* [MRI] Handling another edge case where the `libxml-ruby` gem's global callbacks were smashing the heap. (#1426). (Thanks to @bbergstrom for providing an isolated test case!)
* [MRI] Ensure encodings are passed to Sax::Parser xmldecl callback. (#844)
* [MRI] Ensure default ns prefix is applied correctly when reparenting nodes to another document. (#391) (Thanks, @ylecuyer!)
* [MRI] Ensure Reader handles non-existent attributes as expected. (#1254) (Thanks, @ccutrer!)
* [MRI] Cleanup around namespace handling when reparenting nodes. (#1332, #1333, #1444) (Thanks, @cuttrer and @bradleybeddoes!)
* unescape special characters in CSS queries (#1303) (Thanks, @twalpole!)
* consistently handle empty documents (#1349)
* Update to mini_portile2 2.1.0 to address whitespace-handling during patching. (#1402)
* Fix encoding of xml node namespaces.
* Work around issue installing Nokogiri on overlayfs (commonly used in Docker containers). (#1370, #1405)



## Other Notes

* Removed legacy code remaining from Ruby 1.8.x support.
* Removed legacy code remaining from REE support.
* Removing hacky workarounds for bugs in some older versions of libxml2.
* Handling C strings in a forward-compatible manner, see https://github.com/ruby/ruby/blob/v2_2_0/NEWS#L319


# 1.6.7.2 / 2016-01-20

This version pulls in several upstream patches to the vendored libxml2 and libxslt to address:

  CVE-2015-7499

Ubuntu classifies this as "Priority: Low", RedHat classifies this as "Impact: Moderate", and NIST classifies this as "Severity: 5.0 (MEDIUM)".

MITRE record is https://cve.mitre.org/cgi-bin/cvename.cgi?name=CVE-2015-7499


# 1.6.7.1 / 2015-12-16

This version pulls in several upstream patches to the vendored libxml2 and libxslt to address:

  CVE-2015-5312
  CVE-2015-7497
  CVE-2015-7498
  CVE-2015-7499
  CVE-2015-7500
  CVE-2015-8241
  CVE-2015-8242
  CVE-2015-8317

See also http://www.ubuntu.com/usn/usn-2834-1/


# 1.6.7 / 2015-11-29

## Notes

This version supports native builds on Windows using the RubyInstaller
DevKit. It also supports Ruby 2.2.x on Windows, as well as making
several other improvements to the installation process on various
platforms.

This version also includes the security patches already applied in
v1.6.6.3 and v1.6.6.4 to the vendored libxml2 and libxslt source.
See #1374 and #1376 for details.

## Features

* Cross-built gems now have a proper ruby version requirement. (#1266)
* Ruby 2.2.x is supported on Windows.
* Native build is supported on Windows.
* [MRI] libxml2 and libxslt `config.guess` files brought up to date. (#1326) (Thanks, @hernan-erasmo!)
* [JRuby] fix error in validating files with jruby (#1355, #1361) (Thanks, @twalpole!)
* [MRI, OSX] Patch to handle nonstandard location of `iconv.h`. (#1206, #1210, #1218, #1345) (Thanks, @neonichu!)

## Bug Fixes

* [JRuby] reset the namespace cache when replacing the document's innerHtml (#1265) (Thanks, @mkristian!)
* [JRuby] Document#parse should support IO objects that respond to #read. (#1124) (Thanks, Jake Byman!)
* [MRI] Duplicate-id errors when setting the `id` attribute on HTML documents are now silenced. (#1262)
* [JRuby] SAX parser cuts texts in pieces when square brackets exist. (#1261)
* [JRuby] Namespaced attributes aren't removed by remove_attribute. (#1299)


# 1.6.6.4 / 2015-11-19

This version pulls in an upstream patch to the vendored libxml2 to address:

* unclosed comment uninitialized access issue (#1376)

This issue was assigned CVE-2015-8710 after the fact. See http://seclists.org/oss-sec/2015/q4/616 for details.


# 1.6.6.3 / 2015-11-16

This version pulls in several upstream patches to the vendored libxml2 and libxslt to address:

* CVE-2015-1819
* CVE-2015-7941_1
* CVE-2015-7941_2
* CVE-2015-7942
* CVE-2015-7942-2
* CVE-2015-8035
* CVE-2015-7995

See #1374 for details.


# 1.6.6.2 / 2015-01-23

## Bug fixes

* Fixed installation issue affecting compiler arguments. (#1230)


# 1.6.6.1 / 2015-01-22

Note that 1.6.6.0 was not released.


## Features

* Unified Node and NodeSet implementations of #search, #xpath and #css.
* Added Node#lang and Node#lang=.
* bin/nokogiri passes the URI to parse() if an HTTP URL is given.
* bin/nokogiri now loads ~/.nokogirirc so user can define helper methods, etc.
* bin/nokogiri can be configured to use Pry instead of IRB by adding a couple of lines to ~/.nokogirirc. (#1198)
* bin/nokogiri can better handle urls from STDIN (aiding use of xargs). (#1065)
* JRuby 9K support.


## Bug fixes

* DocumentFragment#search now matches against root nodes. (#1205)
* (MRI) More fixes related to handling libxml2 parse errors during DocumentFragment#dup. (#1196)
* (JRuby) Builder now handles namespace hrefs properly when there is a default ns. (#1039)
* (JRuby) Clear the XPath cache on attr removal. (#1109)
* `XML::Comment.new` argument types are now consistent and safe (and documented) across MRI and JRuby. (#1224)
* (MRI) Restoring support for Ruby 1.9.2 that was broken in v1.6.4.1 and v1.6.5. (#1207)
* Check if `zlib` is available before building `libxml2`. (#1188)
* (JRuby) HtmlSaxPushParser now exists. (#1147) (Thanks, Piotr Szmielew!)


# 1.6.5 / 2014-11-26

## Features

* Implement Slop#respond_to_missing?. (#1176)
* Optimized the XPath query generated by an `an+b` CSS query.


## Bug fixes

* Capture non-parse errors from Document#dup in Document#errors. (#1196)
* (JRuby) Document#canonicalize parameters are now consistent with MRI. (#1189)


# 1.6.4.1 / 2014-11-05

## Bug fixes

* (MRI) Fix a bug where CFLAGS passed in are dropped. (#1188)
* Fix a bug where CSS selector :nth(n) did not work. (#1187)


# 1.6.4 / 2014-11-04

## Features

* (MRI) Bundled Libxml2 is upgraded to 2.9.2.
* (MRI) `nokogiri --version` will include a list of applied patches.
* (MRI) Nokogiri no longer prints messages directly to TTY while building the extension.
* (MRI) Detect and help user fix a missing /usr/include/iconv.h on OS X. (#1111)
* (MRI) Improve the iconv detection for building libxml2.

## Bug fixes

* (MRI) Fix DocumentFragment#element_children (#1138).
* Fix a bug with CSS attribute selector without any prefix where "foo [bar]" was treated as "foo[bar]". (#1174)


# 1.6.3.1 / 2014-07-21

## Bug fixes

* Addressing an Apple Macintosh installation problem for GCC users. #1130 (Thanks, @zenspider!)


# 1.6.3 / 2014-07-20

## Features

* Added Node#document? and Node#processing_instruction?


## Bug fixes

* [JRuby] Fix Ruby memory exhaustion vulnerability. #1087 (Thanks, @ocher)
* [MRI] Fix segfault during GC when using `libxml-ruby` and `nokogiri` together in multi-threaded environment. #895 (Thanks, @ender672!)
* Building on OSX 10.9 stock ruby 2.0.0 now works. #1101 (Thanks, @zenspider!)
* Node#parse now works again for HTML document nodes (broken in 1.6.2+).
* Processing instructions can now be added via Node#add_next_sibling.


# 1.6.2.1 / 2014-05-13

## Bug fixes

* Fix statically-linked libxml2 installation when using universal builds of Ruby. #1104
* Patching `mini_portile` to address the git dependency detailed in #1102.
* Library load fix to address segfault reported on some systems. #1097


# 1.6.2 / 2014-05-12

## Security Note

A set of security and bugfix patches have been backported from the libxml2 and libxslt repositories onto the version of 2.8.0 packaged with Nokogiri, including these notable security fixes:

* https://git.gnome.org/browse/libxml2/commit/?id=4629ee02ac649c27f9c0cf98ba017c6b5526070f
* CVE-2013-2877 https://git.gnome.org/browse/libxml2/commit/?id=e50ba8164eee06461c73cd8abb9b46aa0be81869
* CVE-2014-0191 https://git.gnome.org/browse/libxml2/commit/?id=9cd1c3cfbd32655d60572c0a413e017260c854df

It is recommended that you upgrade from 1.6.x to this version as soon as possible.

## Compatibility Note

Now requires libxml >= 2.6.21 (was previously >= 2.6.17).

## Features

* Add cross building of fat binary gems for 64-Bit Windows (x64-mingw32) and add support for native builds on Windows. #864, #989, #1072
* (MRI) Alias CP932 to Windows-31J if iconv does not support Windows-31J.
* (MRI) Nokogiri now links packaged libraries statically. To disable static linking, pass --disable-static to extconf.rb. #923
* (MRI) Fix a library path (LIBPATH) precedence problem caused by CRuby bug #9760.
* (MRI) Nokogiri automatically deletes directories of packaged libraries only used during build. To keep them for debugging purposes, pass --disable-clean to extconf.rb. #952
* (MRI) Nokogiri now builds libxml2 properly with iconv support on platforms where libiconv is installed outside the system default directories, such as FreeBSD.
* Add support for an-b in nth selectors. #886 (Thanks, Magnus Bergmark!)
* Add support for bare and multiple :not() functions in selectors. #887 (Thanks, Magnus Bergmark!)
* (MRI) Add an extconf.rb option --use-system-libraries, alternative to setting the environment variable NOKOGIRI_USE_SYSTEM_LIBRARIES.
* (MRI) Update packaged libraries: libxslt to 1.1.28, zlib to 1.2.8, and libiconv to 1.14, respectively.
* Nokogiri::HTML::Document#title= and #meta_encoding= now always add an element if not present, trying hard to find the best place to put it.
* Nokogiri::XML::DTD#html_dtd? and #html5_dtd? are added.
* Nokogiri::XML::Node#prepend_child is added. #664
* Nokogiri::XML::SAX::ParserContext#recovery is added. #453
* Fix documentation for XML::Node#namespace. #803 #802 (Thanks, Hoylen Sue)
* Allow Nokogiri::XML::Node#parse from unparented non-element nodes. #407

## Bugfixes

* Ensure :only-child pseudo class works within :not pseudo class. #858 (Thanks, Yamagishi Kazutoshi!)
* Don't call pkg_config when using bundled libraries in extconf.rb #931 (Thanks, Shota Fukumori!)
* Nokogiri.parse() does not mistake a non-HTML document like a RSS document as HTML document. #932 (Thanks, Yamagishi Kazutoshi!)
* (MRI) Perform a node type check before adding a child node to another. Previously adding a text node to another as a child could cause a SEGV. #1092
* (JRuby) XSD validation crashes in Java version. #373
* (JRuby) Document already has a root node error while using Builder. #646
* (JRuby) c14n tests are all passing on JRuby. #226
* Parsing empty documents raise SyntaxError in strict mode. #1005
* (JRuby) Make xpath faster by caching the xpath context. #741
* (JRuby) XML SAX push parser leaks memory on JRuby, but not on MRI. #998
* (JRuby) Inconsistent behavior aliasing the default namespace. #940
* (JRuby) Inconsistent behavior between parsing and adding namespaces. #943
* (JRuby) Xpath returns inconsistent result set on cloned document with namespaces and attributes. #1034
* (JRuby) Java-Implementation forgets element namespaces #902
* (JRuby) JRuby-Nokogiri does not recognise attributes inside namespaces #1081
* (JRuby) JRuby-Nokogiri has different comment node name #1080
* (JRuby) JAXPExtensionsProvider / Java 7 / Secure Processing #1070

# 1.6.1 / 2013-12-14

* Bugfixes

  * (JRuby) Fix out of memory bug when certain invalid documents are parsed.
  * (JRuby) Fix regression of billion-laughs vulnerability. #586


# 1.6.0 / 2013-06-08

This release was based on v1.5.10 and 1.6.0.rc1, and contains changes
mentioned in both.

* Deprecations

  * Remove pre 1.9 monitoring from Travis.


# 1.6.0.rc1 / 2013-04-14

This release was based on v1.5.9, and so does not contain any fixes
mentioned in the notes for v1.5.10.

* Notes

  * mini_portile is now a runtime dependency
  * Ruby 1.9.2 and higher now required


* Features

  * (MRI) Source code for libxml 2.8.0 and libxslt 1.2.26 is packaged
    with the gem. These libraries are compiled at gem install time
    unless the environment variable NOKOGIRI_USE_SYSTEM_LIBRARIES is
    set. VERSION_INFO (also `nokogiri -v`) exposes whether libxml was
    compiled from packaged source, or the system library was used.
  * (Windows) libxml upgraded to 2.8.0


* Deprecations

  * Support for Ruby 1.8.7 and prior has been dropped


# 1.5.11 / 2013-12-14

* Bugfixes

  * (JRuby) Fix out of memory bug when certain invalid documents are parsed.
  * (JRuby) Fix regression of billion-laughs vulnerability. #586


# 1.5.10 / 2013-06-07

* Bugfixes

  * (JRuby) Fix "null document" error when parsing an empty IO in jruby 1.7.3. #883
  * (JRuby) Fix schema validation when XSD has DOCTYPE set to DTD. #912 (Thanks, Patrick Cheng!)
  * (MRI) Fix segfault when there is no default subelement for an HTML node. #917


* Notes

  * Use rb_ary_entry instead of RARRAY_PTR (you know, for Rubinius). #877 (Thanks, Dirkjan Bussink!)
  * Fix TypeError when running tests. #900 (Thanks, Cédric Boutillier!)


# 1.5.9 / 2013-03-21

* Bugfixes

  * Ensure that prefixed attributes are properly namespaced when reparented. #869
  * Fix for inconsistent namespaced attribute access for SVG nested in HTML. #861
  * (MRI) Fixed a memory leak in fragment parsing if nodes are not all subsequently reparented. #856


# 1.5.8 / 2013-03-19

* Bugfixes

  * (JRuby) Fix EmptyStackException thrown by elements with xlink:href attributes and no base_uri #534, #805. (Thanks, Patrick Quinn and Brian Hoffman!)
  * Fixes duplicate attributes issue introduced in 1.5.7. #865
  * Allow use of a prefixed namespace on a root node using Nokogiri::XML::Builder #868


# 1.5.7 / 2013-03-18

* Features

  * Windows support for Ruby 2.0.


* Bugfixes

  * SAX::Parser.parse_io throw an error when used with lower case encoding. #828
  * (JRuby) Java Nokogiri is finally green (passes all tests) under 1.8 and 1.9 mode. High five everyone. #798, #705
  * (JRuby) Nokogiri::XML::Reader broken (as a pull parser) on jruby - reads the whole XML document. #831
  * (JRuby) JRuby hangs parsing "&amp;". #837
  * (JRuby) JRuby NPE parsing an invalid XML instruction. #838
  * (JRuby) Node#content= incompatibility. #839
  * (JRuby) to_xhtml doesn't print the last slash for self-closing tags in JRuby. #834
  * (JRuby) Adding an EntityReference after a Text node mangles the entity in JRuby. #835
  * (JRuby) JRuby version inconsistency: nil for empty attributes. #818
  * CSS queries for classes (e.g., ".foo") now treat all whitespace identically. #854
  * Namespace behavior cleaned up and made consistent between JRuby and MRI. #846, #801 (Thanks, Michael Klein!)
  * (MRI) SAX parser handles empty processing instructions. #845


# 1.5.6 / 2012-12-19

* Features

  * Improved performance of XML::Document#collect_namespaces. #761 (Thanks, Juergen Mangler!)
  * New callback SAX::Document#processing_instruction (Thanks, Kitaiti Makoto!)
  * Node#native_content= allows setting unescaped node contant. #768
  * XPath lookup with namespaces supports symbol keys. #729 (Thanks, Ben Langfeld.)
  * XML::Node#[]= stringifies values. #729 (Thanks, Ben Langfeld.)
  * bin/nokogiri will process a document from $stdin
  * bin/nokogiri -e will execute a program from the command line
  * (JRuby) bin/nokogiri --version will print the Xerces and NekoHTML versions.


* Bugfixes

  * Nokogiri now detects XSLT transform errors. #731 (Thanks, Justin Fitzsimmons!)
  * Don't throw an Error when trying to replace top-level text node in DocumentFragment. #775
  * Raise an ArgumentError if an invalid encoding is passed to the SAX parser. #756 (Thanks, Bradley Schaefer!)
  * Prefixed element inconsistency between CRuby and JRuby. #712
  * (JRuby) space prior to xml preamble causes nokogiri to fail parsing. (fixed along with #748) #790
  * (JRuby) Fixed the bug Nokogiri::XML::Node#content inconsistency between Java and C. #794, #797
  * (JRuby) raises INVALID_CHARACTER_ERR exception when EntityReference name starts with '#'. #719
  * (JRuby) doesn't coerce namespaces out of strings on a direct subclass of Node. #715
  * (JRuby) Node#content now renders newlines properly. #737 (Thanks, Piotr Szmielew!)
  * (JRuby) Unknown namespace are ignore when the recover option is used. #748
  * (JRuby) XPath queries for namespaces should not throw exceptions when called twice in a row. #764
  * (JRuby) More consistent (with libxml2) whitespace formatting when emitting XML. #771
  * (JRuby) namespaced attributes broken when appending raw xml to builder. #770
  * (JRuby) Nokogiri::XML::Document#wrap raises undefined method `length' for nil:NilClass when trying to << to a node. #781
  * (JRuby) Fixed "bad file descriptor" bug when closing open file descriptors. #495
  * (JRuby) JRuby/CRuby incompatibility for attribute decorators. #785
  * (JRuby) Issues parsing valid XML with no internal subset in the DTD. #547, #811
  * (JRuby) Issues parsing valid node content when it contains colons. #728
  * (JRuby) Correctly parse the doc type of html documents. #733
  * (JRuby) Include dtd in the xml output when a builder is used with create_internal_subset. #751
  * (JRuby) builder requires textwrappers for valid utf8 in jruby, not in mri. #784


# 1.5.5 / 2012-06-24

* Features

  * Much-improved support for JRuby in 1.9 mode! Yay!

* Bugfixes

  * Regression in JRuby Nokogiri add_previous_sibling (1.5.0 -> 1.5.1) #691 (Thanks, John Shahid!)
  * JRuby unable to create HTML doc if URL arg provided #674 (Thanks, John Shahid!)
  * JRuby raises NullPointerException when given HTML document is nil or empty string. #699
  * JRuby 1.9 error, uncaught throw 'encoding_found', has been fixed. #673
  * Invalid encoding returned in JRuby with US-ASCII. #583
  * XmlSaxPushParser raises IndexOutOfBoundsException when over 512 characters are given. #567, #615
  * When xpath evaluation returns empty NodeSet, decorating NodeSet's base document raises exception. #514
  * JRuby raises exception when xpath with namespace is specified. pull request #681 (Thanks, Piotr Szmielew)
  * JRuby renders nodes without their namespace when subclassing Node. #695
  * JRuby raises NAMESPACE_ERR (org.w3c.dom.DOMException) while instantiating RDF::RDFXML::Writer. #683
  * JRuby is not able to use namespaces in xpath. #493
  * JRuby's Entity resolving should be consistent with C-Nokogiri #704, #647, #703


# 1.5.4 / 2012-06-12

* Features

  * The "nokogiri" script now has more verbose output when passed the `--rng` option. #675 (Thanks, Dan Radez!)
  * Build support on hardened Debian systems that use `-Werror=format-security`. #680.
  * Better build support for systems with pkg-config. #584
  * Better build support for systems with multiple iconv installations.

* Bugfixes

  * Segmentation fault when creating a comment node for a DocumentFragment. #677, #678.
  * Treat '.' as xpath in at() and search(). #690

  * (MRI, Security) Default parse options for XML documents were
    changed to not make network connections during document parsing,
    to avoid XXE vulnerability. #693

    To re-enable this behavior, the configuration method `nononet` may
    be called, like this:

    Nokogiri::XML::Document.parse(xml) { |config| config.nononet }

    Insert your own joke about double-negatives here.


# 1.5.3 / 2012-06-01

* Features

  * Support for "prefixless" CSS selectors ~, > and + like jQuery
    supports. #621, #623. (Thanks, David Lee!)
  * Attempting to improve installation on homebrew 0.9 (with regards
    to iconv). Isn't package management convenient?

* Bugfixes

  * Custom xpath functions with empty nodeset arguments cause a
    segfault. #634.
  * Nokogiri::XML::Node#css now works for XML documents with default
    namespaces when the rule contains attribute selector without
    namespace.
  * Fixed marshalling bugs around how arguments are passed to (and
    returned from) XSLT custom xpath functions. #640.
  * Nokogiri::XML::Reader#outer_xml is broken in JRuby #617
  * Nokogiri::XML::Attribute on JRuby returns a nil namespace #647
  * Nokogiri::XML::Node#namespace= cannot set a namespace without a
    prefix on JRuby #648
  * (JRuby) 1.9 mode causes dead lock while running rake #571
  * HTML::Document#meta_encoding does not raise exception on docs with
    malformed content-type. #655
  * Fixing segfault related to unsupported encodings in in-context
    parsing on 1.8.7. #643
  * (JRuby) Concurrency issue in XPath parsing. #682


# 1.5.2 / 2012-03-09

Repackaging of 1.5.1 with a gemspec that is compatible with older Rubies. #631, #632.


# 1.5.1 / 2012-03-09

* Features

  * XML::Builder#comment allows creation of comment nodes.
  * CSS searches now support namespaced attributes. #593
  * Java integration feature is added. Now, XML::Document.wrap
    and XML::Document#to_java methods are available.
  * RelaxNG validator support in the `nokogiri` cli utility. #591 (thanks, Dan Radez!)

* Bugfixes

  * Fix many memory leaks and segfault opportunities. Thanks, Tim Elliott!
  * extconf searches homebrew paths if homebrew is installed.
  * Inconsistent behavior of Nokogiri 1.5.0 Java #620
  * Inheriting from Nokogiri::XML::Node on JRuby (1.6.4/5) fails #560
  * XML::Attr nodes are not allowed to be added as node children, so an
    exception is raised. #558
  * No longer defensively "pickle" adjacent text nodes on
    Node#add_next_sibling and Node#add_previous_sibling calls. #595.
  * Java version inconsistency: it returns nil for empty attributes #589
  * to_xhtml incorrectly generates <p /></p> when tag is empty #557
  * Document#add_child now accepts a Node, NodeSet, DocumentFragment,
    or String. #546.
  * Document#create_element now recognizes namespaces containing
    non-word characters (like "SOAP-ENV"). This is mostly relevant to
    users of Builder, which calls Document#create_element for nearly
    everything. #531.
  * File encoding broken in 1.5.0 / jruby / windows #529
  * Java version does not return namespace defs as attrs for ::HTML #542
  * Bad file descriptor with Nokogiri 1.5.0 #495
  * remove_namespace! doesn't work in pure java version #492
  * The Nokogiri Java native build throws a null pointer exception
    when ActiveSupport's .blank? method is called directly on a parsed
    object. #489
  * 1.5.0 Not using correct character encoding #488
  * Raw XML string in XML Builder broken on JRuby #486
  * Nokogiri 1.5.0 XML generation broken on JRuby #484
  * Do not allow multiple root nodes. #550
  * Fixes for custom XPath functions. #605, #606 (thanks, Juan Wajnerman!)
  * Node#to_xml does not override :save_with if it is provided. #505
  * Node#set is a private method (JRuby). #564 (thanks, Nick Sieger!)
  * C14n cleanup and Node#canonicalize (thanks, Ivan Pirlik!) #563


# 1.5.0 / 2011-07-01

* Notes

  * See changelog from 1.4.7

* Features

  * extracted sets of Node::SaveOptions into Node::SaveOptions::DEFAULT_{X,H,XH}TML (refactor)

* Bugfixes

  * default output of XML on JRuby is no longer formatted due to
    inconsistent whitespace handling. #415
  * (JRuby) making empty NodeSets with null `nodes` member safe to operate on. #443
  * Fix a bug in advanced encoding detection that leads to partially
    duplicated document when parsing an HTML file with unknown
    encoding.
  * Add support for <meta charset="...">.


# 1.5.0 beta3 / 2010/12/02

* Notes

  * JRuby performance tuning
  * See changelog from 1.4.4

* Bugfixes

  * Node#inner_text no longer returns nil. (JRuby) #264


# 1.5.0 beta2 / 2010/07/30

* Notes

  * See changelog from 1.4.3


# 1.5.0 beta1 / 2010/05/22

* Notes

  * JRuby support is provided by a new pure-java backend.

* Deprecations

  * Ruby 1.8.6 is deprecated. Nokogiri will install, but official support is ended.
  * LibXML 2.6.16 and earlier are deprecated. Nokogiri will refuse to install.
  * FFI support is removed.


# 1.4.7 / 2011-07-01

* Bugfixes

  * Fix a bug in advanced encoding detection that leads to partially
    duplicated document when parsing an HTML file with unknown
    encoding. Thanks, Timothy Elliott (@ender672)! #478


# 1.4.6 / 2011-06-19

* Notes

  * This version is functionally identical to 1.4.5.
  * Ruby 1.8.6 support has been restored.


# 1.4.5 / 2011-05-19

* New Features

  * Nokogiri::HTML::Document#title accessor gets and sets the document title.
  * extracted sets of Node::SaveOptions into Node::SaveOptions::DEFAULT_{X,H,XH}TML (refactor)
  * Raise an exception if a string is passed to Nokogiri::XML::Schema#validate. #406

* Bugfixes

  * Node#serialize-and-friends now accepts a SaveOption object as the, erm, save object.
  * Nokogiri::CSS::Parser has-a Nokogiri::CSS::Tokenizer
  * (JRUBY+FFI only) Weak references are now threadsafe. #355
  * Make direct start_element() callback (currently used for
    HTML::SAX::Parser) pass attributes in assoc array, just as
    emulated start_element() callback does.  rel. #356
  * HTML::SAX::Parser should call back a block given to parse*() if any, just as XML::SAX::Parser does.
  * Add further encoding detection to HTML parser that libxml2 does not do.
  * Document#remove_namespaces! now handles attributes with namespaces. #396
  * XSLT::Stylesheet#transform no longer segfaults when handed a non-XML::Document. #452
  * XML::Reader no longer segfaults when under GC pressure. #439


# 1.4.4 / 2010-11-15

* New Features

  * XML::Node#children= sets the node's inner html (much like #inner_html=), but returns the reparent node(s).
  * XSLT supports function extensions. #336
  * XPath bind parameter substitution. #329
  * XML::Reader node type constants. #369
  * SAX Parser context provides line and column information

* Bugfixes

  * XML::DTD#attributes returns an empty hash instead of nil when there are no attributes.
  * XML::DTD#{keys,each} now work as expected. #324
  * {XML,HTML}::DocumentFragment.{new,parse} no longer strip leading and trailing whitespace. #319
  * XML::Node#{add_child,add_previous_sibling,add_next_sibling,replace} return a NodeSet when passed a string.
  * Unclosed tags parsed more robustly in fragments. #315
  * XML::Node#{replace,add_previous_sibling,add_next_sibling} edge cases fixed related to libxml's text node merging. #308
  * Fixed a segfault when GC occurs during xpath handler argument marshalling. #345
  * Added hack to Slop decorator to work with previously defined methods. #330
  * Fix a memory leak when duplicating child nodes. #353
  * Fixed off-by-one bug with nth-last-{child,of-type} CSS selectors when NOT using an+b notation. #354
  * Fixed passing of non-namespace attributes to SAX::Document#start_element. #356
  * Workaround for libxml2 in-context parsing bug. #362
  * Fixed NodeSet#wrap on nodes within a fragment. #331


# 1.4.3 / 2010/07/28

* New Features

  * XML::Reader#empty_element? returns true for empty elements. #262
  * Node#remove_namespaces! now removes namespace *declarations* as well. #294
  * NodeSet#at_xpath, NodeSet#at_css and NodeSet#> do what the corresponding
    methods of Node do.

* Bugfixes

  * XML::NodeSet#{include?,delete,push} accept an XML::Namespace
  * XML::Document#parse added for parsing in the context of a document
  * XML::DocumentFragment#inner_html= works with contextual parsing! #298, #281
  * lib/nokogiri/css/parser.y Combined CSS functions + pseudo selectors fixed
  * Reparenting text nodes is safe, even when the operation frees adjacent merged nodes. #283
  * Fixed libxml2 versionitis issue with xmlFirstElementChild et al. #303
  * XML::Attr#add_namespace now works as expected. #252
  * HTML::DocumentFragment uses the string's encoding. #305
  * Fix the CSS3 selector translation rule for the general sibling combinator
    (a.k.a. preceding selector) that incorrectly converted "E ~ F G" to
    "//F//G[preceding-sibling::E]".


# 1.4.2 / 2010/05/22

* New Features

  * XML::Node#parse will parse XML or HTML fragments with respect to the
    context node.
  * XML::Node#namespaces returns all namespaces defined in the node and all
    ancestor nodes
    (previously did not return ancestors' namespace definitions).
  * Added Enumerable to XML::Node
  * Nokogiri::XML::Schema#validate now uses xmlSchemaValidateFile if a
    filename is passed, which is faster and more memory-efficient. GH #219
  * XML::Document#create_entity will create new EntityDecl objects. GH #174
  * JRuby FFI implementation no longer uses ObjectSpace._id2ref,
    instead using Charles Nutter's rocking Weakling gem.
  * Nokogiri::XML::Node#first_element_child fetch the first child node that is
    an ELEMENT node.
  * Nokogiri::XML::Node#last_element_child fetch the last child node that is
    an ELEMENT node.
  * Nokogiri::XML::Node#elements fetch all children nodes that are ELEMENT
    nodes.
  * Nokogiri::XML::Node#add_child, #add_previous_sibling, #before,
    #add_next_sibling, #after, #inner_html, #swap and #replace all now
    accept a Node, DocumentFragment, NodeSet, or a string containing
    markup.
  * Node#fragment? indicates whether a node is a DocumentFragment.

* Bugfixes

  * XML::NodeSet is now always decorated (if the document has decorators).
    GH #198
  * XML::NodeSet#slice gracefully handles offset+length larger than the set
    length. GH #200
  * XML::Node#content= safely unlinks previous content. GH #203
  * XML::Node#namespace= takes nil as a parameter
  * XML::Node#xpath returns things other than NodeSet objects. GH #208
  * XSLT::StyleSheet#transform accepts hashes for parameters. GH #223
  * Psuedo selectors inside not() work. GH #205
  * XML::Builder doesn't break when nodes are unlinked.
    Thanks to vihai! GH #228
  * Encoding can be forced on the SAX parser. Thanks Eugene Pimenov! GH #204
  * XML::DocumentFragment uses XML::Node#parse to determine children.
  * Fixed a memory leak in xml reader. Thanks sdor! GH #244
  * Node#replace returns the new child node as claimed in the
    RDoc. Previously returned +self+.

* Notes

  * The Windows gems now bundle DLLs for libxml 2.7.6 and libxslt
    1.1.26. Prior to this release, libxml 2.7.3 and libxslt 1.1.24
    were bundled.


# 1.4.1 / 2009/12/10

* New Features

  * Added Nokogiri::LIBXML_ICONV_ENABLED
  * Alias Node#[] to Node#attr
  * XML::Node#next_element added
  * XML::Node#> added for searching a nodes immediate children
  * XML::NodeSet#reverse added
  * Added fragment support to Node#add_child, Node#add_next_sibling,
    Node#add_previous_sibling, and Node#replace.
  * XML::Node#previous_element implemented
  * Rubinius support
  * Ths CSS selector engine now supports :has()
  * XML::NodeSet#filter() was added
  * XML::Node.next= and .previous= are aliases for add_next_sibling and add_previous_sibling. GH #183

* Bugfixes

  * XML fragments with namespaces do not raise an exception (regression in 1.4.0)
  * Node#matches? works in nodes contained by a DocumentFragment. GH #158
  * Document should not define add_namespace() method. GH #169
  * XPath queries returning namespace declarations do not segfault.
  * Node#replace works with nodes from different documents. GH #162
  * Adding XML::Document#collect_namespaces
  * Fixed bugs in the SOAP4R adapter
  * Fixed bug in XML::Node#next_element for certain edge cases
  * Fixed load path issue with JRuby under Windows. GH #160.
  * XSLT#apply_to will honor the "output method". Thanks richardlehane!
  * Fragments containing leading text nodes with newlines now parse properly. GH #178.


# 1.4.0 / 2009/10/30

* Happy Birthday!

* New Features

  * Node#at_xpath returns the first element of the NodeSet matching the XPath
    expression.
  * Node#at_css returns the first element of the NodeSet matching the CSS
    selector.
  * NodeSet#| for unions GH #119 (Thanks Serabe!)
  * NodeSet#inspect makes prettier output
  * Node#inspect implemented for more rubyish document inspecting
  * Added XML::DTD#external_id
  * Added XML::DTD#system_id
  * Added XML::ElementContent for DTD Element content validity
  * Better namespace declaration support in Nokogiri::XML::Builder
  * Added XML::Node#external_subset
  * Added XML::Node#create_external_subset
  * Added XML::Node#create_internal_subset
  * XML Builder can append raw strings (GH #141, patch from dudleyf)
  * XML::SAX::ParserContext added
  * XML::Document#remove_namespaces! for the namespace-impaired

* Bugfixes

  * returns nil when HTML documents do not declare a meta encoding tag. GH #115
  * Uses RbConfig::CONFIG['host_os'] to adjust ENV['PATH'] GH #113
  * NodeSet#search is more efficient GH #119 (Thanks Serabe!)
  * NodeSet#xpath handles custom xpath functions
  * Fixing a SEGV when XML::Reader gets attributes for current node
  * Node#inner_html takes the same arguments as Node#to_html GH #117
  * DocumentFragment#css delegates to it's child nodes GH #123
  * NodeSet#[] works with slices larger than NodeSet#length GH #131
  * Reparented nodes maintain their namespace. GH #134
  * Fixed SEGV when adding an XML::Document to NodeSet
  * XML::SyntaxError can be duplicated. GH #148

* Deprecations

  * Hpricot compatibility layer removed


# 1.3.3 / 2009/07/26

* New Features

  * NodeSet#children returns all children of all nodes

* Bugfixes

  * Override libxml-ruby's global error handler
  * ParseOption#strict fixed
  * Fixed a segfault when sending an empty string to Node#inner_html= GH #88
  * String encoding is now set to UTF-8 in Ruby 1.9
  * Fixed a segfault when moving root nodes between documents. GH #91
  * Fixed an O(n) penalty on node creation. GH #101
  * Allowing XML documents to be output as HTML documents

* Deprecations

  * Hpricot compatibility layer will be removed in 1.4.0


# 1.3.2 / 2009-06-22

* New Features

  * Nokogiri::XML::DTD#validate will validate your document

* Bugfixes

  * Nokogiri::XML::NodeSet#search will search top level nodes. GH #73
  * Removed namespace related methods from Nokogiri::XML::Document
  * Fixed a segfault when a namespace was added twice
  * Made nokogiri work with Snow Leopard GH #79
  * Mailing list has moved to: http://groups.google.com/group/nokogiri-talk
  * HTML fragments now correctly handle comments and CDATA blocks. GH #78
  * Nokogiri::XML::Document#clone is now an alias of dup

* Deprecations

  * Nokogiri::XML::SAX::Document#start_element_ns is deprecated, please switch
    to Nokogiri::XML::SAX::Document#start_element_namespace
  * Nokogiri::XML::SAX::Document#end_element_ns is deprecated, please switch
    to Nokogiri::XML::SAX::Document#end_element_namespace


# 1.3.1 / 2009-06-07

* Bugfixes

  * extconf.rb checks for optional RelaxNG and Schema functions
  * Namespace nodes are added to the Document node cache


# 1.3.0 / 2009-05-30

* New Features

  * Builder changes scope based on block arity
  * Builder supports methods ending in underscore similar to tagz
  * Nokogiri::XML::Node#<=> compares nodes based on Document position
  * Nokogiri::XML::Node#matches? returns true if Node can be found with
    given selector.
  * Nokogiri::XML::Node#ancestors now returns an Nokogiri::XML::NodeSet
  * Nokogiri::XML::Node#ancestors will match parents against optional selector
  * Nokogiri::HTML::Document#meta_encoding for getting the meta encoding
  * Nokogiri::HTML::Document#meta_encoding= for setting the meta encoding
  * Nokogiri::XML::Document#encoding= to set the document encoding
  * Nokogiri::XML::Schema for validating documents against XSD schema
  * Nokogiri::XML::RelaxNG for validating documents against RelaxNG schema
  * Nokogiri::HTML::ElementDescription for fetching HTML element descriptions
  * Nokogiri::XML::Node#description to fetch the node description
  * Nokogiri::XML::Node#accept implements Visitor pattern
  * bin/nokogiri for easily examining documents (Thanks Yutaka HARA!)
  * Nokogiri::XML::NodeSet now supports more Array and Enumerable operators:
    index, delete, slice, - (difference), + (concatenation), & (intersection),
    push, pop, shift, ==
  * Nokogiri.XML, Nokogiri.HTML take blocks that receive
    Nokogiri::XML::ParseOptions objects
  * Nokogiri::XML::Node#namespace returns a Nokogiri::XML::Namespace
  * Nokogiri::XML::Node#namespace= for setting a node's namespace
  * Nokogiri::XML::DocumentFragment and Nokogiri::HTML::DocumentFragment
    have a sensible API and a more robust implementation.
  * JRuby 1.3.0 support via FFI.

* Bugfixes

  * Fixed a problem with nil passed to CDATA constructor
  * Fragment method deals with regular expression characters
    (Thanks Joel!) LH #73
  * Fixing builder scope issues LH #61, LH #74, LH #70
  * Fixed a problem when adding a child could remove the child namespace LH#78
  * Fixed bug with unlinking a node then reparenting it. (GH#22)
  * Fixed failure to catch errors during XSLT parsing (GH#32)
  * Fixed a bug with attribute conditions in CSS selectors (GH#36)
  * Fixed intolerance of HTML attributes without values in Node#before/after/inner_html=. (GH#35)


# 1.2.3 / 2009-03-22

* Bugfixes

  * Fixing bug where a node is passed in to Node#new
  * Namespace should be assigned on DocumentFragment creation. LH #66
  * Nokogiri::XML::NodeSet#dup works GH #10
  * Nokogiri::HTML returns an empty Document when given a blank string GH#11
  * Adding a child will remove duplicate namespace declarations LH #67
  * Builder methods take a hash as a second argument


# 1.2.2 / 2009-03-14

* New features

  * Nokogiri may be used with soap4r. See XSD::XMLParser::Nokogiri
  * Nokogiri::XML::Node#inner_html= to set the inner html for a node
  * Nokogiri builder interface improvements
  * Nokogiri::XML::Node#swap swaps html for current node (LH #50)

* Bugfixes

  * Fixed a tag nesting problem in the Builder API (LH #41)
  * Nokogiri::HTML.fragment will properly handle text only nodes (LH #43)
  * Nokogiri::XML::Node#before will prepend text nodes (LH #44)
  * Nokogiri::XML::Node#after will append text nodes
  * Nokogiri::XML::Node#search automatically registers root namespaces (LH #42)
  * Nokogiri::XML::NodeSet#search automatically registers namespaces
  * Nokogiri::HTML::NamedCharacters delegates to libxml2
  * Nokogiri::XML::Node#[] can take a symbol (LH #48)
  * vasprintf for windows updated.  Thanks Geoffroy Couprie!
  * Nokogiri::XML::Node#[]= should not encode entities (LH #55)
  * Namespaces should be copied to reparented nodes (LH #56)
  * Nokogiri uses encoding set on the string for default in Ruby 1.9
  * Document#dup should create a new document of the same type (LH #59)
  * Document should not have a parent method (LH #64)


# 1.2.1 / 2009-02-23

* Bugfixes

  * Fixed a CSS selector space bug
  * Fixed Ruby 1.9 String Encoding (Thanks 角谷さん！)


# 1.2.0 / 2009-02-22

* New features

  * CSS search now supports CSS3 namespace queries
  * Namespaces on the root node are automatically registered
  * CSS queries use the default namespace
  * Nokogiri::XML::Document#encoding get encoding used for this document
  * Nokogiri::XML::Document#url get the document url
  * Nokogiri::XML::Node#add_namespace add a namespace to the node LH#38
  * Nokogiri::XML::Node#each iterate over attribute name, value pairs
  * Nokogiri::XML::Node#keys get all attribute names
  * Nokogiri::XML::Node#line get the line number for a node (Thanks Dirkjan Bussink!)
  * Nokogiri::XML::Node#serialize now takes an optional encoding parameter
  * Nokogiri::XML::Node#to_html, to_xml, and to_xhtml take an optional encoding
  * Nokogiri::XML::Node#to_str
  * Nokogiri::XML::Node#to_xhtml to produce XHTML documents
  * Nokogiri::XML::Node#values get all attribute values
  * Nokogiri::XML::Node#write_to writes the node to an IO object with optional encoding
  * Nokogiri::XML::ProcessingInstrunction.new
  * Nokogiri::XML::SAX::PushParser for all your push parsing needs.

* Bugfixes

  * Fixed Nokogiri::XML::Document#dup
  * Fixed header detection. Thanks rubikitch!
  * Fixed a problem where invalid CSS would cause the parser to hang

* Deprecations

  * Nokogiri::XML::Node.new_from_str will be deprecated in 1.3.0

* API Changes

  * Nokogiri::HTML.fragment now returns an XML::DocumentFragment (LH #32)


# 1.1.1

* New features

  * Added XML::Node#elem?
  * Added XML::Node#attribute_nodes
  * Added XML::Attr
  * XML::Node#delete added.
  * XML::NodeSet#inner_html added.

* Bugfixes

  * Not including an HTML entity for \r for HTML nodes.
  * Removed CSS::SelectorHandler and XML::XPathHandler
  * XML::Node#attributes returns an Attr node for the value.
  * XML::NodeSet implements to_xml


# 1.1.0

* New Features

  * Custom XPath functions are now supported.  See Nokogiri::XML::Node#xpath
  * Custom CSS pseudo classes are now supported.  See Nokogiri::XML::Node#css
  * Nokogiri::XML::Node#<< will add a child to the current node

* Bugfixes

  * Mutex lock on CSS cache access
  * Fixed build problems with GCC 3.3.5
  * XML::Node#to_xml now takes an indentation argument
  * XML::Node#dup takes an optional depth argument
  * XML::Node#add_previous_sibling returns new sibling node.


# 1.0.7

* Bugfixes

  * Fixed memory leak when using Dike
  * SAX parser now parses IO streams
  * Comment nodes have their own class
  * Nokogiri() should delegate to Nokogiri.parse()
  * Prepending rather than appending to ENV['PATH'] on windows
  * Fixed a bug in complex CSS negation selectors


# 1.0.6

* 5 Bugfixes

  * XPath Parser raises a SyntaxError on parse failure
  * CSS Parser raises a SyntaxError on parse failure
  * filter() and not() hpricot compatibility added
  * CSS searches via Node#search are now always relative
  * CSS to XPath conversion is now cached


# 1.0.5

* Bugfixes

  * Added mailing list and ticket tracking information to the README.txt
  * Sets ENV['PATH'] on windows if it doesn't exist
  * Caching results of NodeSet#[] on Document


# 1.0.4

* Bugfixes

  * Changed memory management from weak refs to document refs
  * Plugged some memory leaks
  * Builder blocks can call methods from surrounding contexts


# 1.0.3

* 5 Bugfixes

  * NodeSet now implements to_ary
  * XML::Document should not implement parent
  * More GC Bugs fixed.  (Mike is AWESOME!)
  * Removed RARRAY_LEN for 1.8.5 compatibility.  Thanks Shane Hanna.
  * inner_html fixed. (Thanks Yehuda!)


# 1.0.2

* 1 Bugfix

  * extconf.rb should not check for frex and racc


# 1.0.1

* 1 Bugfix

  * Made sure extconf.rb searched libdir and prefix so that ports libxml/ruby
    will link properly.  Thanks lucsky!


# 1.0.0 / 2008-07-13

* 1 major enhancement

  * Birthday!<|MERGE_RESOLUTION|>--- conflicted
+++ resolved
@@ -2,15 +2,11 @@
 
 ## Dependencies
 
-<<<<<<< HEAD
-* libxml2 is updated from 2.9.4 to 2.9.5.
-* libxslt is updated from 1.1.29 to 1.1.30.
-* optional dependency on the pkg-config gem has had its constraint loosened to `~> 1.1` (from `~> 1.1.7`). [#1660]
-=======
-* The optional dependency on the pkg-config gem has had its constraint loosened to `~> 1.1` (from `~> 1.1.7`). [#1660]
+* [MRI] libxml2 is updated from 2.9.4 to 2.9.5.
+* [MRI] libxslt is updated from 1.1.29 to 1.1.30.
+* [MRI] optional dependency on the pkg-config gem has had its constraint loosened to `~> 1.1` (from `~> 1.1.7`). [#1660]
 * [MRI] Upgrade mini_portile2 dependency from `~> 2.2.0` to `~> 2.3.0`, which will validate checksums on the vendored libxml2 and libxslt tarballs before using them.
 
->>>>>>> eb00ffb3
 
 ## Bugs
 
