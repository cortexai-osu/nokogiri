require File.expand_path(File.join(File.dirname(__FILE__), '..', "helper"))

module Nokogiri
  module XML
    class TestNode < Nokogiri::TestCase
      def setup
        @xml = Nokogiri::XML.parse(File.read(XML_FILE), XML_FILE)
      end

      def test_to_str
        name = @xml.xpath('//name').first
        assert_match(/Margaret/, '' + name)
        assert_equal('Margaret Martin', '' + name.children.first)
      end

      def test_ancestors
        address = @xml.xpath('//address').first
        assert_equal 3, address.ancestors.length
        assert_equal ['employee', 'staff', nil],
          address.ancestors.map { |x| x.name }
      end

      def test_read_only?
        assert entity_decl = @xml.internal_subset.children.find { |x|
          x.type == Node::ENTITY_DECL
        }
        assert entity_decl.read_only?
      end

      def test_remove_attribute
        address = @xml.xpath('/staff/employee/address').first
        assert_equal 'Yes', address['domestic']
        address.remove_attribute 'domestic'
        assert_nil address['domestic']
      end

      def test_delete
        address = @xml.xpath('/staff/employee/address').first
        assert_equal 'Yes', address['domestic']
        address.delete 'domestic'
        assert_nil address['domestic']
      end

      def test_angry_add_child
        child = @xml.css('employee').first

        assert previous_last_child = child.children.last
        assert new_child = child.children.first

<<<<<<< HEAD
        new_child = child.add_child(new_child)
        assert_equal previous_last_child.text, new_child.text
=======
        last = child.children.last

        # Magic!  Don't try this at home folks
        child.add_child(new_child)
>>>>>>> d3400c7d
        assert_equal new_child, child.children.last
        assert_equal last, child.children.last
      end

      def test_add_child
        xml = Nokogiri::XML(<<-eoxml)
        <root>
          <a>Hello world</a>
        </root>
        eoxml
        text_node = Nokogiri::XML::Text.new('hello', xml)
        assert_equal Nokogiri::XML::Node::TEXT_NODE, text_node.type
        xml.root.add_child text_node
        assert_match 'hello', xml.to_s
      end

      def test_chevron_works_as_add_child
        xml = Nokogiri::XML(<<-eoxml)
        <root>
          <a>Hello world</a>
        </root>
        eoxml
        text_node = Nokogiri::XML::Text.new('hello', xml)
        xml.root << text_node
        assert_match 'hello', xml.to_s
      end

      def test_add_previous_sibling
        xml = Nokogiri::XML(<<-eoxml)
        <root>
          <a>Hello world</a>
        </root>
        eoxml
        b_node = Nokogiri::XML::Node.new('a', xml)
        assert_equal Nokogiri::XML::Node::ELEMENT_NODE, b_node.type
        b_node.content = 'first'
        a_node = xml.xpath('//a').first
        a_node.add_previous_sibling(b_node)
        assert_equal('first', xml.xpath('//a').first.text)
      end

      def test_add_previous_sibling_merge
        xml = Nokogiri::XML(<<-eoxml)
        <root>
          <a>Hello world</a>
        </root>
        eoxml

        assert a_tag = xml.css('a').first

        left_space = a_tag.previous
        right_space = a_tag.next
        assert left_space.text?
        assert right_space.text?

        left_space.add_previous_sibling(right_space)
        assert_equal left_space, right_space
      end

      def test_add_next_sibling_merge
        xml = Nokogiri::XML(<<-eoxml)
        <root>
          <a>Hello world</a>
        </root>
        eoxml

        assert a_tag = xml.css('a').first

        left_space = a_tag.previous
        right_space = a_tag.next
        assert left_space.text?
        assert right_space.text?

        right_space.add_next_sibling(left_space)
        assert_equal left_space, right_space
      end

      def test_find_by_css_with_tilde_eql
        xml = Nokogiri::XML.parse(<<-eoxml)
        <root>
          <a>Hello world</a>
          <a class='foo bar'>Bar</a>
          <a class='bar foo'>Bar</a>
          <a class='bar'>Bar</a>
          <a class='baz bar foo'>Bar</a>
          <a class='bazbarfoo'>Awesome</a>
          <a class='bazbar'>Awesome</a>
        </root>
        eoxml
        set = xml.css('a[@class~="bar"]')
        assert_equal 4, set.length
        assert_equal ['Bar'], set.map { |node| node.content }.uniq
      end

      def test_unlink
        xml = Nokogiri::XML.parse(<<-eoxml)
        <root>
          <a class='foo bar'>Bar</a>
          <a class='bar foo'>Bar</a>
          <a class='bar'>Bar</a>
          <a>Hello world</a>
          <a class='baz bar foo'>Bar</a>
          <a class='bazbarfoo'>Awesome</a>
          <a class='bazbar'>Awesome</a>
        </root>
        eoxml
        node = xml.xpath('//a')[3]
        assert_equal('Hello world', node.text)
        assert_match(/Hello world/, xml.to_s)
        assert node.parent
        assert node.document
        assert node.previous_sibling
        assert node.next_sibling
        node.unlink
        assert !node.parent
        # assert !node.document # ugh. libxml doesn't clear node->doc pointer, due to xmlDict implementation.
        assert !node.previous_sibling
        assert !node.next_sibling
        assert_no_match(/Hello world/, xml.to_s)
      end

      def test_next_sibling
        assert node = @xml.root
        assert sibling = node.child.next_sibling
        assert_equal('employee', sibling.name)
      end

      def test_previous_sibling
        assert node = @xml.root
        assert sibling = node.child.next_sibling
        assert_equal('employee', sibling.name)
        assert_equal(sibling.previous_sibling, node.child)
      end

      def test_name=
        assert node = @xml.root
        node.name = 'awesome'
        assert_equal('awesome', node.name)
      end

      def test_child
        assert node = @xml.root
        assert child = node.child
        assert_equal('text', child.name)
      end

      def test_key?
        assert node = @xml.search('//address').first
        assert(!node.key?('asdfasdf'))
      end

      def test_set_property
        assert node = @xml.search('//address').first
        node['foo'] = 'bar'
        assert_equal('bar', node['foo'])
      end

      def test_attributes
        assert node = @xml.search('//address').first
        assert_nil(node['asdfasdfasdf'])
        assert_equal('Yes', node['domestic'])

        assert node = @xml.search('//address')[2]
        attr = node.attributes
        assert_equal 2, attr.size
        assert_equal 'Yes', attr['domestic'].value
        assert_equal 'Yes', attr['domestic'].to_s
        assert_equal 'No', attr['street'].value
      end

      def test_path
        assert set = @xml.search('//employee')
        assert node = set.first
        assert_equal('/staff/employee[1]', node.path)
      end

      def test_search_by_symbol
        assert set = @xml.search(:employee)
        assert 5, set.length

        assert node = @xml.at(:employee)
        assert node.text =~ /EMP0001/
      end

      def test_new_node
        node = Nokogiri::XML::Node.new('form', @xml)
        assert_equal('form', node.name)
        assert(node.document)
      end

      def test_content
        node = Nokogiri::XML::Node.new('form', @xml)
        assert_equal('', node.content)

        node.content = 'hello world!'
        assert_equal('hello world!', node.content)
      end

      def test_whitespace_nodes
        doc = Nokogiri::XML.parse("<root><b>Foo</b>\n<i>Bar</i> <p>Bazz</p></root>")
        children = doc.at('//root').children.collect{|j| j.to_s}
        assert_equal "\n", children[1]
        assert_equal " ", children[3]
      end

      def test_replace
        set = @xml.search('//employee')
        assert 5, set.length
        assert 0, @xml.search('//form').length

        first = set[0]
        second = set[1]

        node = Nokogiri::XML::Node.new('form', @xml)
        first.replace(node)

        assert set = @xml.search('//employee')
        assert_equal 4, set.length
        assert 1, @xml.search('//form').length

        assert_equal set[0].to_xml, second.to_xml
        assert_equal set[0].to_xml(5), second.to_xml(5)
        assert_not_equal set[0].to_xml, set[0].to_xml(5)
      end

      def test_illegal_replace_of_node_with_doc
        new_node = Nokogiri::XML.parse('<foo>bar</foo>')
        old_node = @xml.at('//employee')
        assert_raises(ArgumentError){ old_node.replace new_node }
      end

      def test_node_nonequality
        address1 = Nokogiri::XML.parse(File.read(XML_FILE), XML_FILE).xpath('//address').first
        address2 = Nokogiri::XML.parse(File.read(XML_FILE), XML_FILE).xpath('//address').first

        # specify behavior
        assert_not_equal address1, address2
      end

      def test_namespace_as_hash
        xml = Nokogiri::XML.parse(<<-eoxml)
<root>
 <car xmlns:part="http://general-motors.com/">
  <part:tire>Michelin Model XGV</part:tire>
 </car>
 <bicycle xmlns:part="http://schwinn.com/">
  <part:tire>I'm a bicycle tire!</part:tire>
 </bicycle>
</root>
        eoxml

        tires = xml.xpath('//bike:tire', {'bike' => 'http://schwinn.com/'})
        assert_equal 1, tires.length
      end

      def test_namespaces
        xml = Nokogiri::XML.parse(<<-EOF)
<x xmlns:a='http://foo.com/' xmlns:b='http://bar.com/'>
  <y xmlns:c='http://bazz.com/'>
    <a:div>hello a</a:div>
    <b:div>hello b</b:div>
    <c:div>hello c</c:div>
  </y>  
</x>
EOF
        assert namespaces = xml.root.namespaces
        assert namespaces.key?('xmlns:a')
        assert_equal 'http://foo.com/', namespaces['xmlns:a']
        assert namespaces.key?('xmlns:b')
        assert_equal 'http://bar.com/', namespaces['xmlns:b']
        assert ! namespaces.key?('xmlns:c')

        assert namespaces = xml.namespaces
        assert namespaces.key?('xmlns:a')
        assert_equal 'http://foo.com/', namespaces['xmlns:a']
        assert namespaces.key?('xmlns:b')
        assert_equal 'http://bar.com/', namespaces['xmlns:b']
        assert namespaces.key?('xmlns:c')
        assert_equal 'http://bazz.com/', namespaces['xmlns:c']

        assert_equal "hello a", xml.search("//a:div", xml.namespaces).first.inner_text
        assert_equal "hello b", xml.search("//b:div", xml.namespaces).first.inner_text
        assert_equal "hello c", xml.search("//c:div", xml.namespaces).first.inner_text
      end

      def test_namespace
        xml = Nokogiri::XML.parse(<<-EOF)
<x xmlns:a='http://foo.com/' xmlns:b='http://bar.com/'>
  <y xmlns:c='http://bazz.com/'>
    <a:div>hello a</a:div>
    <b:div>hello b</b:div>
    <c:div>hello c</c:div>
    <div>hello moon</div>
  </y>  
</x>
EOF
        set = xml.search("//y/*")
        assert_equal "a", set[0].namespace
        assert_equal "b", set[1].namespace
        assert_equal "c", set[2].namespace
        assert_equal nil, set[3].namespace
      end
    end
  end
end<|MERGE_RESOLUTION|>--- conflicted
+++ resolved
@@ -47,15 +47,10 @@
         assert previous_last_child = child.children.last
         assert new_child = child.children.first
 
-<<<<<<< HEAD
-        new_child = child.add_child(new_child)
-        assert_equal previous_last_child.text, new_child.text
-=======
         last = child.children.last
 
         # Magic!  Don't try this at home folks
         child.add_child(new_child)
->>>>>>> d3400c7d
         assert_equal new_child, child.children.last
         assert_equal last, child.children.last
       end
